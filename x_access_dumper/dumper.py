__all__ = ('XAccessDumper',)

import asyncio
import dataclasses
import io
import itertools
import re
import typing
from contextlib import asynccontextmanager
from pathlib import Path
from urllib.parse import unquote, urljoin, urlparse

import aiohttp
from aiohttp.typedefs import LooseHeaders
from ds_store import DSStore, buddy

from . import errors
from .logger import logger
from .utils import permutate_strings, read_struct
from .wrappers import ResponseWrapper

HTTP_OK = 200

GIT_DIR = '.git/'

CHECK_GIT_FILES = (
    'COMMIT_EDITMSG',
    'FETCH_HEAD',
    'HEAD',
    'ORIG_HEAD',
    'config',
    'description',
    'info/exclude',
    'logs/HEAD',
    'objects/info/packs',
    'packed-refs',
)

SHA1_RE = re.compile(r'\b[a-f\d]{40}\b')
REF_RE = re.compile(r'\brefs/\S+')

SHA1_OR_REF_RE = re.compile(
    '(?P<sha1>' + SHA1_RE.pattern + ')|(?P<ref>' + REF_RE.pattern + ')'
)

SCRIPT_EXTS = (
    '.php',
    '.php3',
    '.php4',
    '.php5',
    '.php7',
    '.pl',
    '.jsp',
    '.asp',
    '.cgi',
    '.exe',
)

MEDIA_EXTS = (
    '.avi',
    '.gif',
    '.jpe',
    '.jpeg',
    '.jpg',
    '.mp3',
    '.mp4',
    '.ogg',
    '.png',
    '.psd',
    '.webp',
)

HTML_EXTS = ('.htm', '.html')

EXTENSION_RE = re.compile(r'\.[a-z]{1,4}[0-9]?$', re.I)

DB_CONFIGS = tuple(
    permutate_strings(('', 'conf/', 'config/'), ('db', 'database'))
)

<<<<<<< HEAD
PHP_FILES = tuple(
    permutate_strings(
        ('index', 'wp-config', 'settings', *DB_CONFIGS), ('.php',)
    )
)

=======
>>>>>>> eb085f06
CHECK_FILES = (
    '.git/index',
    '.DS_Store',
    # dotfiles
    '.profile',
    '.zshenv',
    *permutate_strings(('.bash', '.zsh'), ('rc', '_history')),
    # хранятся пароли от сайтов
    '.netrc',
    # часто ключи ssh без пароля
    *permutate_strings(('.ssh/',), ('id_rsa', 'id_ed25519'), ('', '.pub')),
    # бекапы в корне сайта
    *permutate_strings(
        ('www', '{host}', 'docroot', 'htdocs', 'site', 'backup'),
        ('.zip', '.tar.gz', '.tgz', '.tar', '.gz'),
    ),
    # дампы в корне
    *permutate_strings(
        ('dump', 'database', 'db'),
        ('.sql',),
    ),
    # докер
    'Dockerfile',
    'docker-compose.yml',
    '.env',
    'prod.env',
    # конфиги
    *permutate_strings(DB_CONFIGS, ('.ini', '.conf', '.cfg')),
    # копии php файлов
    # .swp файлы создает vim, они содержат точку в начале имени
    *map(
        lambda s: re.sub(r'([^/]+\.swp)$', r'.\1', s),
<<<<<<< HEAD
        permutate_strings(PHP_FILES, ('1', '~', '.bak', '.swp')),
    ),
    # Проверяем каталоги на листин
    *permutate_strings(('dump', 'backup'), ('', 's'), ('/',)),
=======
        make_strings(
            ('index', 'wp-config', 'settings', *DB_CONFIGS), 
            ('.php',), 
            ('1', '~', '.bak', '.swp'),
        ),
    ),
    # Проверяем каталоги на листинг
    *make_strings(('dump', 'backup'), ('', 's'), ('/',)),
>>>>>>> eb085f06
    # TODO: add more...
)


@dataclasses.dataclass
class XAccessDumper:
    _: dataclasses.KW_ONLY
    exclude_pattern: re.Pattern | str | None = None
    headers: LooseHeaders | None = None
    num_workers: int = 50
    output_directory: str | Path = 'output'
    override_existing: bool = False
    timeout: float = 15.0
    user_agent: str = (
        "Mozilla/5.0"
        " (compatible; YandexBot/3.0; +http://yandex.com/bots)"
        " AppleWebKit/537.36 (KHTML, like Gecko)"
        " Chrome/81.0.4044.268"
    )

    def __post_init__(self) -> None:
        if self.exclude_pattern and not isinstance(
            self.exclude_pattern, re.Pattern
        ):
            self.exclude_pattern = re.compile(self.exclude_pattern)
        if isinstance(self.output_directory, str):
            self.output_directory = Path(self.output_directory)
        if not isinstance(self.timeout, aiohttp.ClientTimeout):
            self.timeout = aiohttp.ClientTimeout(self.timeout)

    def normalize_url(self, url: str) -> str:
        if '://' not in url:
            url = f'http://{url}'
        if not url.endswith('/'):
            url += '/'
        return url

    async def run(self, urls: typing.Sequence[str]) -> None:
        queue = asyncio.Queue()
        normalized_urls = list(map(self.normalize_url, urls))
        url_hosts = {x: urlparse(x).netloc for x in normalized_urls}

        # чтобы домены чередовались при запросах
        for filename in CHECK_FILES:
            for url in normalized_urls:
                queue.put_nowait(url + filename.format(host=url_hosts[url]))

        # Посещенные ссылки
        seen_urls = set()

        # Запускаем задания в фоне
        workers = [
            asyncio.create_task(self.worker(queue, seen_urls))
            for _ in range(self.num_workers)
        ]

        # Ждем пока очередь станет пустой
        await queue.join()

        # Останавливаем задания
        for _ in range(self.num_workers):
            await queue.put(None)

        for w in workers:
            await w

        for url in normalized_urls:
            git_path = self.url2localpath(url + GIT_DIR)
            if git_path.exists():
                await self.retrieve_source_code(git_path)

    async def worker(self, queue: asyncio.Queue, seen_urls: set[str]) -> None:
        async with self.get_session() as session:
            while True:
                try:
                    url = await queue.get()
                    if url is None:
                        break
                    if url in seen_urls:
                        logger.debug("already seen %s", url)
                        continue
                    seen_urls.add(url)
                    if url.endswith('/'):
                        await self.parse_directory_listing(session, url, queue)
                        continue
                    # "https://example.org/Old%20Site/.git/index" -> "output/example.org/Old Site/.git/index"
                    file_path = self.url2localpath(url)
                    if self.exclude_pattern and self.exclude_pattern.search(
                        file_path.name
                    ):
                        logger.debug("exclude file: %s", file_path)
                        continue
                    if self.override_existing or not file_path.exists():
                        await self.download_file(session, url, file_path)
                        logger.info("downloaded: %s", url)
                    else:
                        logger.debug("file exists: %s", file_path)
                    if file_path.name == '.DS_Store':
                        await self.parse_ds_store(
                            file_path, urljoin(url, '.'), queue
                        )
                    elif (pos := url.rfind(GIT_DIR)) != -1:
                        await self.parse_git_file(
                            file_path, url[: pos + len(GIT_DIR)], queue
                        )
                    elif file_path.name == '.gitignore':
                        await self.parse_gitignore(file_path, url, queue)
                except errors.Error as e:
                    logger.warn(e)
                except Exception as e:
                    logger.exception(e)
                finally:
                    queue.task_done()

    async def parse_directory_listing(
        self, session: aiohttp.ClientSession, url: str, queue: asyncio.Queue
    ) -> None:
        response: ResponseWrapper
        filenames = []
        async with self.fetch(session, url) as response:
            if response.content_type != 'text/html':
                raise errors.Error(f"response is not text/html: {url}")
            html = await response.text()
            if '<title>Index of /' not in html:
                raise errors.Error(f"response is not server listing: {url}")
            for filename in re.findall(r'<a href="([^"]+)', html):
                # <a href="?C=N;O=D">Name</a>
                # <a href="/">Parent Directory</a>
                if not filename.startswith('/') and '?' not in filename:
                    filenames.append(filename)
        # закрыли соединение
        for filename in filenames:
            if not self.is_allowed2download(filename):
                logger.debug("skip: %s", filename)
                continue
            # <a href="backup.zip">
            # <a href="plugins/">
            await queue.put(url + filename)

    async def parse_ds_store(
        self, file_path: Path, base_url: str, queue: asyncio.Queue
    ) -> None:
        with file_path.open('rb') as fp:
            try:
                # TODO: разобраться как определить тип файла
                # https://wiki.mozilla.org/DS_Store_File_Format
                filenames = set(entry.filename for entry in DSStore.open(fp))
            except buddy.BuddyError as e:
                file_path.unlink()
                raise errors.Error(f"invalid format: {file_path}") from e
        for filename in filenames:
            if not self.is_allowed2download(filename):
                logger.debug("skip: %s", filename)
                continue
            is_dir = not EXTENSION_RE.search(filename)
            # Если файл выглядит как каталог проверяем есть ли в нем .DS_Store
            await queue.put(
                base_url + filename + ['', '/.DS_Store'][is_dir],
            )
            # Проверяем на листинг
            if is_dir:
                await queue.put(base_url + filename + '/')

    async def parse_git_file(
        self,
        file_path: Path,
        git_url: str,
        queue: asyncio.Queue,
    ) -> None:
        if file_path.name == 'index':
            # https://git-scm.com/docs/index-format
            hashes = []
            filenames = []
            with file_path.open('rb') as fp:
                sig, ver, num_entries = read_struct(fp, '!4s2I')
                assert sig == b'DIRC', "invalid signature"
                assert ver in (2, 3, 4), "invalid version"
                assert num_entries > 0, "invalid number of entries"
                logger.debug("num entries: %d", num_entries)
                n = num_entries
                while n > 0:
                    entry_size = fp.tell()
                    fp.seek(40, io.SEEK_CUR)  # file attrs
                    # 20 байт - хеш, 2 байта - флаги
                    # имя файла может храниться в флагах, но не видел такого
                    sha1 = fp.read(22)[:-2].hex()
                    assert len(sha1) == 40, "invalid sha1"
                    hashes.append(sha1)
                    filename = b''
                    while (c := fp.read(1)) != b'\0':
                        assert c != b'', "unexpected end of index file"
                        filename += c
                    filename = filename.decode()
                    filenames.append(filename)
                    logger.debug("%s %s", sha1, filename)
                    entry_size -= fp.tell()
                    # Размер entry кратен 8 (добивается NULL-байтами)
                    fp.seek(entry_size % 8, io.SEEK_CUR)
                    # Есть еще extensions, но они нигде не используются
                    n -= 1
            for filename in CHECK_GIT_FILES:
                await queue.put(git_url + filename)
            for sha1 in hashes:
                await queue.put(git_url + self.get_obj_filename(sha1))
            base_url = git_url[: -len(GIT_DIR)]
            # Пробуем скачать файлы напрямую, если .git не получится
            # восстановить, то, возможно, повезет с db.ini
            dirnames = set()
            for filename in filenames:
                if self.is_allowed2download(filename):
                    await queue.put(base_url + filename)
                try:
                    dirname, _ = filename.rsplit('/', 2)
                    dirnames.add(dirname)
                except ValueError:
                    pass
            # просканим так же каталоги на листинг содержимого
            # Например, какой-нибудь backups с .gitkeep
            for dirname in dirnames:
                await queue.put(base_url + dirname + '/')

        elif file_path.name == 'packs':
            # Содержит строки вида "P <hex>.pack"
            contents = file_path.read_text()
            for sha1 in SHA1_RE.findall(contents):
                for ext in ('idx', 'pack'):
                    await queue.put(git_url + f'objects/pack/pack-{sha1}.{ext}')
        elif not re.fullmatch(
            r'(pack-)?[a-f\d]{38}(\.(idx|pack))?', file_path.name
        ):
            for match in SHA1_OR_REF_RE.finditer(file_path.read_text()):
                group = match.groupdict()
                if group['sha1']:
                    await queue.put(
                        git_url + self.get_obj_filename(group['sha1']),
                    )
                    continue
                for directory in ('', 'logs/'):
                    await queue.put(git_url + f"{directory}{group['ref']}")

    async def parse_gitignore(
        self, file_path: Path, download_url: str, queue: asyncio.Queue
    ) -> None:
        filenames = []
        with file_path.open('r') as fp:
            for filename in fp:
                filename = filename.split('#')[0].strip()
                if not filename:
                    continue
                # Паттерны вида: `*.py[co]`
                if any(c in filename for c in '*[]'):
                    logger.warning("can't recognize: %s", filename)
                    continue
                if filename.startswith('/'):
                    filename = filename[1:]
                # TODO: добавить больше кейсов
                if filename.rstrip('/') == '.vscode':
                    filenames.extend(
                        ['.vscode/settings.json', '.vscode/launch.json']
                    )
                else:
                    filenames.append(filename)
        for filename in filenames:
            if self.is_allowed2download(filename):
                await queue.put(urljoin(download_url, filename))

    async def retrieve_source_code(self, git_path: Path) -> None:
        cmd = (
            f"git --git-dir='{git_path}'"
            f" --work-tree='{git_path.parent}'"
            ' checkout -- .'
        )
        logger.debug("run: %r", cmd)
        proc = await asyncio.create_subprocess_shell(
            cmd,
            stdout=asyncio.subprocess.DEVNULL,
            stderr=asyncio.subprocess.PIPE,
        )
        _, stderr = await proc.communicate()
        if proc.returncode == 0:
            logger.info("source retrieved: %s", git_path)
        else:
            logger.error(stderr.decode())
            # logger.error("can't retrieve source: %s", git_path)

    async def download_file(
        self,
        session: aiohttp.ClientSession,
        download_url: str,
        file_path: Path,
    ) -> None:
        response: ResponseWrapper
        async with self.fetch(session, download_url) as response:
            if (
                response.content_type == 'text/html'
                and not self.check_extension(download_url, HTML_EXTS)
            ):
                raise errors.Error(f"text/html: {download_url}")
            try:
                file_path.parent.mkdir(parents=True, exist_ok=True)
                with file_path.open('wb') as fp:
                    async for chunk in response.content.iter_chunked(8192):
                        fp.write(chunk)
            except Exception as e:
                if file_path.exists():
                    logger.debug("delete: %s", file_path)
                    file_path.unlink()
                raise e

    @asynccontextmanager
    async def fetch(
        self, session: aiohttp.ClientSession, url: str
    ) -> ResponseWrapper:
        try:
            async with session.get(url, allow_redirects=False) as response:
                if response.status != HTTP_OK:
                    raise errors.BadResponse(response)
                yield ResponseWrapper(response)
        except asyncio.exceptions.TimeoutError as e:
            raise errors.TimeoutError() from e

    @asynccontextmanager
    async def get_session(self) -> typing.AsyncIterable[aiohttp.ClientSession]:
        async with aiohttp.ClientSession(
            connector=aiohttp.TCPConnector(verify_ssl=False),
            headers=self.headers,
            timeout=self.timeout,
        ) as session:
            session.headers.setdefault('User-Agent', self.user_agent)
            yield session

    def get_obj_filename(self, sha1: str) -> str:
        return f'objects/{sha1[:2]}/{sha1[2:]}'

    def check_extension(
        self, file_or_url: str | Path, ext_or_exts: str | tuple[str, ...]
    ) -> bool:
        return str(file_or_url).lower().endswith(ext_or_exts)

    def is_allowed2download(self, file_or_url: str | Path) -> bool:
        return not self.check_extension(file_or_url, SCRIPT_EXTS + MEDIA_EXTS)

    def url2localpath(self, download_url: str) -> Path:
        return self.output_directory.joinpath(
            unquote(download_url.split('://')[1])
        )<|MERGE_RESOLUTION|>--- conflicted
+++ resolved
@@ -78,15 +78,6 @@
     permutate_strings(('', 'conf/', 'config/'), ('db', 'database'))
 )
 
-<<<<<<< HEAD
-PHP_FILES = tuple(
-    permutate_strings(
-        ('index', 'wp-config', 'settings', *DB_CONFIGS), ('.php',)
-    )
-)
-
-=======
->>>>>>> eb085f06
 CHECK_FILES = (
     '.git/index',
     '.DS_Store',
@@ -119,21 +110,14 @@
     # .swp файлы создает vim, они содержат точку в начале имени
     *map(
         lambda s: re.sub(r'([^/]+\.swp)$', r'.\1', s),
-<<<<<<< HEAD
-        permutate_strings(PHP_FILES, ('1', '~', '.bak', '.swp')),
-    ),
-    # Проверяем каталоги на листин
-    *permutate_strings(('dump', 'backup'), ('', 's'), ('/',)),
-=======
-        make_strings(
-            ('index', 'wp-config', 'settings', *DB_CONFIGS), 
-            ('.php',), 
+        permutate_strings(
+            ('index', 'wp-config', 'settings', *DB_CONFIGS),
+            ('.php',),
             ('1', '~', '.bak', '.swp'),
         ),
     ),
     # Проверяем каталоги на листинг
-    *make_strings(('dump', 'backup'), ('', 's'), ('/',)),
->>>>>>> eb085f06
+    *permutate_strings(('dump', 'backup'), ('', 's'), ('/',)),
     # TODO: add more...
 )
 
